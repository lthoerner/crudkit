use deluxe::ExtractAttributes;
use proc_macro::TokenStream;
use proc_macro2::TokenStream as TokenStream2;
use quote::quote;
use syn::{
    Data, DataStruct, DeriveInput, Field, Fields, FieldsNamed, Ident, Result as SynResult, Type,
};

use crate::synerror;

#[derive(ExtractAttributes)]
#[deluxe(attributes(relation))]
struct RelationAttributes {
    schema_name: Option<String>,
    relation_name: String,
    primary_key: String,
}

#[derive(ExtractAttributes)]
#[deluxe(attributes(defaultable))]
struct DefaultableRecordAttribute;

#[derive(ExtractAttributes)]
#[deluxe(attributes(auto_primary_key))]
struct AutoPrimaryKeyAttribute;

#[derive(ExtractAttributes)]
#[deluxe(attributes(manual_primary_key))]
struct ManualPrimaryKeyAttribute;

#[derive(Clone, PartialEq)]
enum PrimaryKeyAttribute {
    Auto,
    Manual,
    None,
}

pub fn derive_id_parameter(input: TokenStream) -> SynResult<TokenStream> {
    let (type_name, type_data) = parse_type_ident_and_data(input)?;
    let (_, unparsed_type_fields) =
        get_struct_data_and_unparsed_fields(&type_name, &type_data, "IdParameter")?;

    let first_field = unparsed_type_fields.named.into_iter().next().unwrap();
    let first_field_name = first_field.ident.unwrap();

    Ok(quote! {
        impl crate::api::IdParameter for #type_name {
            fn new(#first_field_name: usize) -> Self {
                Self { #first_field_name }
            }

            fn id(&self) -> usize {
                self.#first_field_name
            }
        }
    }
    .into())
}

pub fn derive_relation(input: TokenStream) -> SynResult<TokenStream> {
    let mut input: DeriveInput = syn::parse(input)?;
    let type_name = input.ident.clone();
    let type_data = input.data.clone();
    let record_type_name = suffix_ident(&type_name, "Record");

    get_struct_data_and_unparsed_fields(&type_name, &type_data, "Relation")?;

    let Ok(RelationAttributes {
        schema_name,
        relation_name,
        primary_key,
    }) = deluxe::extract_attributes(&mut input)
    else {
        return synerror!(
            type_name,
            "cannot derive `Relation` without `#[relation(...)]` attribute"
        );
    };

    let optional_schema_definition = schema_name.map(|schema_name| {
        quote! {
            const SCHEMA_NAME: &str = #schema_name;
        }
    });

<<<<<<< HEAD
    quote! {
=======
    Ok(quote! {
>>>>>>> 28fd664c
        impl crudkit::traits::shared::Relation for #type_name {
            type Record = #record_type_name;
            #optional_schema_definition
            const RELATION_NAME: &str = #relation_name;
            const PRIMARY_KEY: &str = #primary_key;

            fn with_records(records: Vec<Self::Record>) -> Self {
                Self { records }
            }

            fn take_records(self) -> Vec<Self::Record> {
                self.records
            }

            fn records(&self) -> &[Self::Record] {
                &self.records
            }
        }
    }
    .into())
}

pub fn derive_read_relation(input: TokenStream) -> SynResult<TokenStream> {
    let (type_name, type_data) = parse_type_ident_and_data(input)?;
    let record_type_name = suffix_ident(&type_name, "Record");

    get_struct_data_and_unparsed_fields(&type_name, &type_data, "ReadRelation")?;

<<<<<<< HEAD
    quote! {
=======
    Ok(quote! {
>>>>>>> 28fd664c
        impl crudkit::traits::read::ReadRelation for #type_name {
            type ReadRecord = #record_type_name;
        }
    }
    .into())
}

pub fn derive_write_relation(input: TokenStream) -> SynResult<TokenStream> {
    let (type_name, type_data) = parse_type_ident_and_data(input)?;
    let record_type_name = suffix_ident(&type_name, "Record");

    get_struct_data_and_unparsed_fields(&type_name, &type_data, "WriteRelation")?;

<<<<<<< HEAD
    quote! {
=======
    Ok(quote! {
>>>>>>> 28fd664c
        impl crudkit::traits::write::WriteRelation for #type_name {
            type WriteRecord = #record_type_name;
        }
    }
    .into())
}

pub fn derive_record(input: TokenStream) -> SynResult<TokenStream> {
    let (type_name, type_data) = parse_type_ident_and_data(input)?;
    let relation_type_name = trim_ident_suffix(&type_name, "Record");

    let (_, unparsed_type_fields) =
        get_struct_data_and_unparsed_fields(&type_name, &type_data, "Record")?;

    let column_names: Vec<String> = parse_field_data(&unparsed_type_fields)?
        .into_iter()
        .map(|f| f.name)
        .collect();

<<<<<<< HEAD
    quote! {
=======
    Ok(quote! {
>>>>>>> 28fd664c
        impl crudkit::traits::shared::Record for #type_name {
            const COLUMN_NAMES: &[&str] = &[#(#column_names),*];

            type Relation = #relation_type_name;
        }
    }
    .into())
}

pub fn derive_read_record(input: TokenStream) -> SynResult<TokenStream> {
    let (type_name, type_data) = parse_type_ident_and_data(input)?;
    let relation_type_name = trim_ident_suffix(&type_name, "Record");

    get_struct_data_and_unparsed_fields(&type_name, &type_data, "ReadRecord")?;

<<<<<<< HEAD
    quote! {
=======
    Ok(quote! {
>>>>>>> 28fd664c
        impl crudkit::traits::read::ReadRecord for #type_name {
            type ReadRelation = #relation_type_name;
        }
    }
    .into())
}

pub fn derive_write_record(input: TokenStream) -> SynResult<TokenStream> {
    let (type_name, type_data) = parse_type_ident_and_data(input)?;

    let relation_type_name = trim_ident_suffix(&type_name, "Record");
    let create_params_type_name = suffix_ident(&type_name, "CreateQueryParameters");
    let update_params_type_name = suffix_ident(&type_name, "UpdateQueryParameters");

    let (_, unparsed_type_fields) =
        get_struct_data_and_unparsed_fields(&type_name, &type_data, "WriteRecord")?;

    let type_fields = parse_field_data_with_attributes(&type_name, &unparsed_type_fields)?;

    let key_placeholders: Vec<String> = type_fields
        .iter()
        .map(|f| format!("{} = {{}}", f.data.name))
        .collect();
    let where_clause_with_key_placeholders = format!("WHERE {}", key_placeholders.join(", "));

    let create_query_parameter_fields: Vec<TokenStream2> = type_fields
        .iter()
        .filter_map(|f| match f.primary_key {
            PrimaryKeyAttribute::Auto => None,
            _ => {
                // * This needs to be done instead of just using `quote!(#f)` because otherwise, any
                // * additional attributes on the field would be included in the output
                let field_name = f.data.ident.clone();
                let field_type = f.data.r#type.clone();
                Some(quote!(#field_name: #field_type))
            }
        })
        .collect();

    let create_query_mapped_fields: Vec<TokenStream2> = type_fields
        .iter()
        .map(|f| {
            let field_name = f.data.ident.clone();
            match f.primary_key {
                PrimaryKeyAttribute::Auto => quote!(#field_name: None),
                _ => quote!(#field_name: params.#field_name),
            }
        })
        .collect();

    let update_query_parameter_fields: Vec<TokenStream2> = type_fields
        .iter()
        .map(|f| {
            let field_type = f.data.r#type.clone();
            let (new_field_name, new_field_type) = match f.primary_key {
                PrimaryKeyAttribute::None => (
                    Ident::new(&format!("new_{}", f.data.name), type_name.span()),
                    quote!(Option<#field_type>),
                ),
                _ => (f.data.ident.clone(), quote!(#field_type)),
            };

            quote!(#new_field_name: #new_field_type)
        })
        .collect();

<<<<<<< HEAD
    let _ = quote! {
        let CustomersUpdateParams {
            id,
            name,
            email_address,
            phone_number,
            street_address,
        } = params;

        let mut column_bind_specifiers = Vec::new();

        if name.is_some() {
            column_bind_specifiers.push(format!("name = ${}", column_bind_specifiers.len() + 1));
        }

        if email_address.is_some() {
            column_bind_specifiers.push(format!(
                "email_address = ${}",
                column_bind_specifiers.len() + 1
            ));
        }

        if phone_number.is_some() {
            column_bind_specifiers.push(format!(
                "phone_number = ${}",
                column_bind_specifiers.len() + 1
            ));
        }

        if phone_number.is_some() {
            column_bind_specifiers.push(format!(
                "street_address = ${}",
                column_bind_specifiers.len() + 1
            ));
        }

        let where_clause = format!(
            #where_clause_with_key_placeholders,
            #(
                #primary_key_field_accessors
            ),*
        );

        let query_string = format!(
            "UPDATE {}.{} SET {} {}",
            Self::SCHEMA_NAME,
            Self::RELATION_NAME,
            column_bind_specifiers.join(", "),
            where_clause,
        );

        use crudkit::traits::shared::Relation;
        let mut query = sqlx::query(&query_string);

        if let Some(name) = name {
            query = query.bind(name);
        }

        if let Some(email_address) = email_address {
            query = query.bind(email_address);
        }

        if let Some(phone_number) = phone_number {
            query = query.bind(phone_number);
        }

        if let Some(street_address) = street_address {
            query = query.bind(street_address);
        }

        if !column_bind_specifiers.is_empty() {
            query.execute(&state.database.connection).await.unwrap();
        }

        http::StatusCode::OK
    };

    quote! {
=======
    Ok(quote! {
>>>>>>> 28fd664c
        #[derive(Clone, serde::Deserialize)]
        pub struct #create_params_type_name {
            #(
                #create_query_parameter_fields
            ),*
        }

        #[derive(Clone, serde::Deserialize)]
        pub struct #update_params_type_name {
            #(
                #update_query_parameter_fields
            ),*
        }

        impl From<#create_params_type_name> for #type_name {
            fn from(params: #create_params_type_name) -> Self {
                Self {
                    #(
                        #create_query_mapped_fields
                    ),*
                }
            }
        }

        impl crudkit::traits::write::WriteRecord for #type_name {
            type WriteRelation = #relation_type_name;
            type CreateQueryParameters = #create_params_type_name;
            type UpdateQueryParameters = #update_params_type_name;

            fn update_one(
                database: &crudkit::database::PgDatabase,
                update_params: Self::UpdateQueryParameters,
            ) -> impl std::future::Future<Output = ()> {
                async move {
                    todo!()
                }
            }
        }
    }
    .into())
}

pub fn derive_generate_table(input: TokenStream) -> SynResult<TokenStream> {
    let (type_name, type_data) = parse_type_ident_and_data(input)?;

    get_struct_data_and_unparsed_fields(&type_name, &type_data, "GenerateTable")?;

    Ok(quote! {
        impl crate::database::traits::generate::GenerateTable for #type_name {}
    }
    .into())
}

pub fn derive_single_insert(input: TokenStream) -> SynResult<TokenStream> {
    let (type_name, type_data) = parse_type_ident_and_data(input)?;

    let (_, unparsed_type_fields) =
        get_struct_data_and_unparsed_fields(&type_name, &type_data, "SingleInsert")?;

    let type_fields = parse_field_data_with_attributes(&type_name, &unparsed_type_fields)?;

    let binding_statements: Vec<TokenStream2> = type_fields
        .into_iter()
        .map(|f| {
            let FieldDataWithAttributeFlags {
                data: FieldData {
                    ident: field_ident, ..
                },
                defaultable,
                ..
            } = f;

            if defaultable {
                quote! {
                    match record.#field_ident {
                        Some(column_value) => { builder.push_bind(column_value); },
                        None => { builder.push("DEFAULT"); },
                    }
                }
            } else {
                quote!(builder.push_bind(record.#field_ident);)
            }
        })
        .collect();

<<<<<<< HEAD
    quote! {
=======
    Ok(quote! {
>>>>>>> 28fd664c
        impl crudkit::traits::write::SingleInsert for #type_name {
            fn push_column_bindings(
                mut builder: sqlx::query_builder::Separated<sqlx::Postgres, &str>,
                record: Self,
            ) {
                #(
                    #binding_statements
                )*
            }
        }
    }
    .into())
}

pub fn derive_bulk_insert(input: TokenStream) -> SynResult<TokenStream> {
    let (type_name, type_data) = parse_type_ident_and_data(input)?;
    get_struct_data_and_unparsed_fields(&type_name, &type_data, "BulkInsert")?;

<<<<<<< HEAD
    quote! {
=======
    Ok(quote! {
>>>>>>> 28fd664c
        impl crudkit::traits::write::BulkInsert for #type_name {}
    }
    .into())
}

pub fn derive_identifiable_record(input: TokenStream) -> SynResult<TokenStream> {
    let (type_name, type_data) = parse_type_ident_and_data(input)?;
    let (_, unparsed_type_fields) =
        get_struct_data_and_unparsed_fields(&type_name, &type_data, "IdentifiableRecord")?;

    let first_field = unparsed_type_fields.named.into_iter().next().unwrap();
    let first_field_name = first_field.ident.unwrap();

    Ok(quote! {
        impl crudkit::traits::shared::IdentifiableRecord for #type_name {
            fn id(&self) -> Option<i32> {
                self.#first_field_name
            }
        }
    }
    .into())
}

fn parse_type_ident_and_data(input: TokenStream) -> SynResult<(Ident, Data)> {
    let DeriveInput {
        ident: struct_ident,
        data: struct_data,
        ..
    } = syn::parse(input)?;

    Ok((struct_ident, struct_data))
}

fn get_struct_data_and_unparsed_fields(
    ident: &Ident,
    data: &Data,
    trait_name: &str,
) -> SynResult<(DataStruct, FieldsNamed)> {
    let Data::Struct(data_struct) = data else {
        return synerror!(
            ident,
            format!("cannot derive `{}` for non-struct types", trait_name)
        );
    };

    let Fields::Named(struct_fields) = &data_struct.fields else {
        return synerror!(
            ident,
            format!("cannot derive `{}` for unit or tuple structs", trait_name)
        );
    };

    Ok((data_struct.clone(), struct_fields.clone()))
}

fn parse_field_data(unparsed_fields: &FieldsNamed) -> SynResult<Vec<FieldData>> {
    Ok(unparsed_fields.named.iter().map(FieldData::from).collect())
}

fn parse_field_data_with_attributes(
    struct_ident: &Ident,
    unparsed_fields: &FieldsNamed,
) -> SynResult<Vec<FieldDataWithAttributeFlags>> {
    unparsed_fields
        .named
        .clone()
        .into_iter()
        .map(|mut f| {
            let auto_primary_key =
                deluxe::extract_attributes::<_, AutoPrimaryKeyAttribute>(&mut f).is_ok();
            let manual_primary_key =
                deluxe::extract_attributes::<_, ManualPrimaryKeyAttribute>(&mut f).is_ok();
            let defaultable = deluxe::extract_attributes::<_, DefaultableRecordAttribute>(&mut f).is_ok();

            let primary_key = match (auto_primary_key, manual_primary_key) {
                (true, true) => return synerror!(struct_ident, "cannot use both `#[auto_primary_key]` and `#[manual_primary_key]` on a single column"),
                (true, false) => PrimaryKeyAttribute::Auto,
                (false, true) => PrimaryKeyAttribute::Manual,
                (false, false) => PrimaryKeyAttribute::None,
            };

            let data = FieldData::from(&f);

            Ok(FieldDataWithAttributeFlags{ data, primary_key, defaultable })
        })
        .collect()
}

fn field_name_string(field: &Field) -> String {
    field
        .ident
        .clone()
        .unwrap()
        .to_string()
        .trim_start_matches("r#")
        .to_owned()
}

fn prefix_ident(ident: &Ident, prefix: &str) -> Ident {
    Ident::new(&format!("{}{}", prefix, ident), ident.span())
}

fn suffix_ident(ident: &Ident, suffix: &str) -> Ident {
    Ident::new(&format!("{}{}", ident, suffix), ident.span())
}

fn trim_ident_prefix(ident: &Ident, prefix: &str) -> Ident {
    Ident::new(
        ident.clone().to_string().trim_start_matches(prefix),
        ident.span(),
    )
}

fn trim_ident_suffix(ident: &Ident, suffix: &str) -> Ident {
    Ident::new(
        ident.clone().to_string().trim_end_matches(suffix),
        ident.span(),
    )
}

struct FieldData {
    ident: Ident,
    r#type: Type,
    name: String,
}

struct FieldDataWithAttributeFlags {
    data: FieldData,
    primary_key: PrimaryKeyAttribute,
    defaultable: bool,
}

impl From<&Field> for FieldData {
    fn from(value: &Field) -> Self {
        let ident = value.ident.clone().unwrap();
        let r#type = value.ty.clone();
        let name = field_name_string(&value);

        Self {
            ident,
            r#type,
            name,
        }
    }
}

impl From<FieldData> for Ident {
    fn from(value: FieldData) -> Self {
        value.ident
    }
}

impl From<FieldData> for String {
    fn from(value: FieldData) -> Self {
        value.name
    }
}<|MERGE_RESOLUTION|>--- conflicted
+++ resolved
@@ -83,11 +83,7 @@
         }
     });
 
-<<<<<<< HEAD
-    quote! {
-=======
-    Ok(quote! {
->>>>>>> 28fd664c
+    Ok(quote! {
         impl crudkit::traits::shared::Relation for #type_name {
             type Record = #record_type_name;
             #optional_schema_definition
@@ -116,11 +112,7 @@
 
     get_struct_data_and_unparsed_fields(&type_name, &type_data, "ReadRelation")?;
 
-<<<<<<< HEAD
-    quote! {
-=======
-    Ok(quote! {
->>>>>>> 28fd664c
+    Ok(quote! {
         impl crudkit::traits::read::ReadRelation for #type_name {
             type ReadRecord = #record_type_name;
         }
@@ -134,11 +126,7 @@
 
     get_struct_data_and_unparsed_fields(&type_name, &type_data, "WriteRelation")?;
 
-<<<<<<< HEAD
-    quote! {
-=======
-    Ok(quote! {
->>>>>>> 28fd664c
+    Ok(quote! {
         impl crudkit::traits::write::WriteRelation for #type_name {
             type WriteRecord = #record_type_name;
         }
@@ -158,11 +146,7 @@
         .map(|f| f.name)
         .collect();
 
-<<<<<<< HEAD
-    quote! {
-=======
-    Ok(quote! {
->>>>>>> 28fd664c
+    Ok(quote! {
         impl crudkit::traits::shared::Record for #type_name {
             const COLUMN_NAMES: &[&str] = &[#(#column_names),*];
 
@@ -178,11 +162,7 @@
 
     get_struct_data_and_unparsed_fields(&type_name, &type_data, "ReadRecord")?;
 
-<<<<<<< HEAD
-    quote! {
-=======
-    Ok(quote! {
->>>>>>> 28fd664c
+    Ok(quote! {
         impl crudkit::traits::read::ReadRecord for #type_name {
             type ReadRelation = #relation_type_name;
         }
@@ -249,88 +229,7 @@
         })
         .collect();
 
-<<<<<<< HEAD
-    let _ = quote! {
-        let CustomersUpdateParams {
-            id,
-            name,
-            email_address,
-            phone_number,
-            street_address,
-        } = params;
-
-        let mut column_bind_specifiers = Vec::new();
-
-        if name.is_some() {
-            column_bind_specifiers.push(format!("name = ${}", column_bind_specifiers.len() + 1));
-        }
-
-        if email_address.is_some() {
-            column_bind_specifiers.push(format!(
-                "email_address = ${}",
-                column_bind_specifiers.len() + 1
-            ));
-        }
-
-        if phone_number.is_some() {
-            column_bind_specifiers.push(format!(
-                "phone_number = ${}",
-                column_bind_specifiers.len() + 1
-            ));
-        }
-
-        if phone_number.is_some() {
-            column_bind_specifiers.push(format!(
-                "street_address = ${}",
-                column_bind_specifiers.len() + 1
-            ));
-        }
-
-        let where_clause = format!(
-            #where_clause_with_key_placeholders,
-            #(
-                #primary_key_field_accessors
-            ),*
-        );
-
-        let query_string = format!(
-            "UPDATE {}.{} SET {} {}",
-            Self::SCHEMA_NAME,
-            Self::RELATION_NAME,
-            column_bind_specifiers.join(", "),
-            where_clause,
-        );
-
-        use crudkit::traits::shared::Relation;
-        let mut query = sqlx::query(&query_string);
-
-        if let Some(name) = name {
-            query = query.bind(name);
-        }
-
-        if let Some(email_address) = email_address {
-            query = query.bind(email_address);
-        }
-
-        if let Some(phone_number) = phone_number {
-            query = query.bind(phone_number);
-        }
-
-        if let Some(street_address) = street_address {
-            query = query.bind(street_address);
-        }
-
-        if !column_bind_specifiers.is_empty() {
-            query.execute(&state.database.connection).await.unwrap();
-        }
-
-        http::StatusCode::OK
-    };
-
-    quote! {
-=======
-    Ok(quote! {
->>>>>>> 28fd664c
+    Ok(quote! {
         #[derive(Clone, serde::Deserialize)]
         pub struct #create_params_type_name {
             #(
@@ -416,11 +315,7 @@
         })
         .collect();
 
-<<<<<<< HEAD
-    quote! {
-=======
-    Ok(quote! {
->>>>>>> 28fd664c
+    Ok(quote! {
         impl crudkit::traits::write::SingleInsert for #type_name {
             fn push_column_bindings(
                 mut builder: sqlx::query_builder::Separated<sqlx::Postgres, &str>,
@@ -439,11 +334,7 @@
     let (type_name, type_data) = parse_type_ident_and_data(input)?;
     get_struct_data_and_unparsed_fields(&type_name, &type_data, "BulkInsert")?;
 
-<<<<<<< HEAD
-    quote! {
-=======
-    Ok(quote! {
->>>>>>> 28fd664c
+    Ok(quote! {
         impl crudkit::traits::write::BulkInsert for #type_name {}
     }
     .into())
