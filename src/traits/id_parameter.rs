--- conflicted
+++ resolved
@@ -14,11 +14,7 @@
 
 /// A simple query parameter type to be used in handler functions if the only necessary parameter is
 /// a numerical ID.
-<<<<<<< HEAD
-#[derive(Clone, Copy)]
-=======
 #[derive(Clone, Serialize, Deserialize)]
->>>>>>> 4c11510b
 pub struct GenericIdParameter {
     id: usize,
 }
